--- conflicted
+++ resolved
@@ -361,15 +361,9 @@
   - open-cluster-management-agent
   includedClusterScopedResources:
   - klusterlets.operator.open-cluster-management.io
-<<<<<<< HEAD
-  - clusterclaims.cluster.open-cluster-management.io
-  - clusterroles.rbac.authorization.k8s.io
-  - clusterrolebindings.rbac.authorization.k8s.io
-=======
   - clusterroles.rbac.authorization.k8s.io
   - clusterrolebindings.rbac.authorization.k8s.io
   - priorityclasses.scheduling.k8s.io
->>>>>>> 29ce8412
   includedNamespaceScopedResources:
   - deployments
   - serviceaccounts
@@ -377,15 +371,10 @@
 ```
 
 > [!IMPORTANT]
-<<<<<<< HEAD
-> Depending on Red Hat's ACM configuration the `v1/secrets/open-cluster-management-agent/open-cluster-management-image-pull-credentials` object must be required to back up or not. Please, make sure if your multiclusterhub CR has `.spec.imagePullSecret`
-> defined and the secret exists on the open-cluster-management-agent namespace in your hub cluster. If it does not exist, you can safely remove it from the `apply-label` annotation.
-=======
 >
 > 1. Depending on Red Hat's ACM configuration the `v1/secrets/open-cluster-management-agent/open-cluster-management-image-pull-credentials` object must be required to back up or not. Please, make sure if your multiclusterhub CR has `.spec.imagePullSecret`
 > defined and the secret exists on the open-cluster-management-agent namespace in your hub cluster. If it does not exist, you can safely remove it from the `apply-label` annotation.
 > 2. If ACM is below 2.10, and MCE is below 2.5.0, the `scheduling.k8s.io/v1/priorityclasses/klusterlet-critical` must be excluded from `lca.openshift.io/apply-label`, along with `priorityclasses.scheduling.k8s.io` from `spec.includedClusterScopedResources`.
->>>>>>> 29ce8412
 
 backup_app.yaml
 
@@ -426,8 +415,6 @@
     acm-klusterlet
 ```
 
-<<<<<<< HEAD
-=======
 restore_app.yaml
 
 ```yaml
@@ -533,7 +520,6 @@
 > for the small-app, there is no need to also include those in other Backup CRs. However, redundantly specifying those
 > in other Backup CRs would not affect its normal / expected operation.
 
->>>>>>> 29ce8412
 restore_app.yaml
 
 ```yaml
