--- conflicted
+++ resolved
@@ -104,13 +104,10 @@
 		return fmt.Errorf("failed to run once setSSHKey for post pivot: %w", err)
 	}
 
-<<<<<<< HEAD
-=======
 	if err := p.networkConfiguration(ctx, seedReconfiguration); err != nil {
 		return fmt.Errorf("failed to configure networking, err: %w", err)
 	}
 
->>>>>>> 29ce8412
 	if err := utils.RunOnce("pull-secret", p.workingDir, p.log, p.createPullSecretFile,
 		seedReconfiguration.PullSecret, common.ImageRegistryAuthFile); err != nil {
 		return fmt.Errorf("failed to run once pull-secret for post pivot: %w", err)
@@ -284,8 +281,6 @@
 	})
 }
 
-<<<<<<< HEAD
-=======
 func applyManifest(ctx context.Context, log *logrus.Logger, dc dynamic.Interface, rm meta.RESTMapper, m *unstructured.Unstructured) error {
 	return wait.PollUntilContextCancel(ctx, time.Second, true, func(ctx context.Context) (bool, error) { //nolint:wrapcheck
 		if err := extramanifest.ApplyExtraManifest(ctx, dc, rm, m, false); err != nil {
@@ -300,7 +295,6 @@
 	})
 }
 
->>>>>>> 29ce8412
 func (p *PostPivot) applyManifests(ctx context.Context, mPath string, dynamicClient dynamic.Interface, restMapper meta.RESTMapper) error {
 	p.log.Infof("Applying manifests from %s", mPath)
 	mFiles, err := os.ReadDir(mPath)
@@ -322,29 +316,18 @@
 			for _, m := range manifests.([]interface{}) {
 				manifest := unstructured.Unstructured{}
 				manifest.Object = m.(map[string]interface{})
-<<<<<<< HEAD
-				if err := extramanifest.ApplyExtraManifest(ctx, dynamicClient, restMapper, &manifest, false); err != nil {
-=======
 				if err := applyManifest(ctx, p.log, dynamicClient, restMapper, &manifest); err != nil {
->>>>>>> 29ce8412
 					return fmt.Errorf("failed to apply manifest: %w", err)
 				}
 			}
 		} else {
 			manifest := unstructured.Unstructured{}
 			manifest.Object = obj
-<<<<<<< HEAD
-			if err := extramanifest.ApplyExtraManifest(ctx, dynamicClient, restMapper, &manifest, false); err != nil {
-				return fmt.Errorf("failed to apply manifest: %w", err)
-			}
-		}
-=======
 			if err := applyManifest(ctx, p.log, dynamicClient, restMapper, &manifest); err != nil {
 				return fmt.Errorf("failed to apply manifest: %w", err)
 			}
 		}
 
->>>>>>> 29ce8412
 		p.log.Infof("manifest applied: %s", filepath.Join(mPath, mFile.Name()))
 	}
 	return nil
