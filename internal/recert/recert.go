--- conflicted
+++ resolved
@@ -35,17 +35,6 @@
 	// means "delete the kubeadmin password secret" while a complete omission
 	// of the field means "don't touch the secret". We never want the latter,
 	// we either want to delete the secret or update it, never leave it as is.
-<<<<<<< HEAD
-	KubeadminPasswordHash string   `json:"kubeadmin_password_hash"`
-	SummaryFile           string   `json:"summary_file,omitempty"`
-	SummaryFileClean      string   `json:"summary_file_clean,omitempty"`
-	StaticDirs            []string `json:"static_dirs,omitempty"`
-	StaticFiles           []string `json:"static_files,omitempty"`
-	CNSanReplaceRules     []string `json:"cn_san_replace_rules,omitempty"`
-	UseKeyRules           []string `json:"use_key_rules,omitempty"`
-	UseCertRules          []string `json:"use_cert_rules,omitempty"`
-	PullSecret            string   `json:"pull_secret,omitempty"`
-=======
 	KubeadminPasswordHash string `json:"kubeadmin_password_hash"`
 	// WARNING: You probably don't want use `SummaryFile`! This will leak
 	// private keys and tokens!
@@ -68,7 +57,6 @@
 		proxy.HTTPProxy, proxy.HTTPSProxy, proxy.NoProxy,
 		statusProxy.HTTPProxy, statusProxy.HTTPSProxy, statusProxy.NoProxy,
 	)
->>>>>>> 29ce8412
 }
 
 // CreateRecertConfigFile function to create recert config file
