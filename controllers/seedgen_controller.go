--- conflicted
+++ resolved
@@ -117,10 +117,7 @@
 //+kubebuilder:rbac:groups=rbac.authorization.k8s.io,resources=clusterroles,verbs=delete
 //+kubebuilder:rbac:groups=rbac.authorization.k8s.io,resources=clusterrolebindings,verbs=delete
 //+kubebuilder:rbac:groups=apiextensions.k8s.io,resources=customresourcedefinitions,verbs=get;list;watch;delete
-<<<<<<< HEAD
-=======
 // +kubebuilder:rbac:groups=machineconfiguration.openshift.io,resources=machineconfigs,verbs=get;list;watch;delete
->>>>>>> 29ce8412
 
 // getPhase determines the reconciler phase based on the seedgen CR status conditions
 func getPhase(seedgen *seedgenv1alpha1.SeedGenerator) seedgenReconcilerPhase {
@@ -229,10 +226,6 @@
 				common.ImageRegistryAuthFile, err))
 			return false, nil
 		}
-<<<<<<< HEAD
-		r.Log.Info(fmt.Sprintf("%s data is %s", common.ImageRegistryAuthFile, strings.TrimSpace(string(dockerConfigJSON))))
-=======
->>>>>>> 29ce8412
 		if strings.TrimSpace(string(dockerConfigJSON)) != string(updatedPullSecret.Data[".dockerconfigjson"]) {
 			return false, nil
 		}
@@ -489,9 +482,6 @@
 
 	// In order to have the imager container both survive the LCA pod shutdown and have continued network access
 	// after all other pods are shutdown, we're using systemd-run to launch it as a transient service-unit
-<<<<<<< HEAD
-	systemdRunOpts := []string{"--collect", "--wait", "--unit", "lca-generate-seed-image"}
-=======
 	systemdRunOpts := []string{
 		"--collect",
 		"--wait",
@@ -504,7 +494,6 @@
 		"--setenv", "NO_PROXY",
 	}
 
->>>>>>> 29ce8412
 	if _, err := r.Executor.Execute("systemd-run", append(systemdRunOpts, imagerCmdArgs...)...); err != nil {
 		return fmt.Errorf("failed to run imager container: %w", err)
 	}
@@ -656,7 +645,23 @@
 	return nil
 }
 
-<<<<<<< HEAD
+func (r *SeedGeneratorReconciler) setupWorkspace() error {
+	if err := r.wipeExistingWorkspace(); err != nil {
+		return fmt.Errorf("failed to wipe previous workspace: %w", err)
+	}
+
+	if err := r.rmPreviousImagerContainer(); err != nil {
+		return fmt.Errorf("failed to delete previous imager container: %w", err)
+	}
+
+	if err := os.Mkdir(common.PathOutsideChroot(utils.SeedgenWorkspacePath), 0o700); err != nil {
+		rc = fmt.Errorf("failed to create workdir: %w", err)
+		setSeedGenStatusFailed(seedgen, rc.Error())
+		return
+	}
+	return nil
+}
+
 // Generate the seed image
 func (r *SeedGeneratorReconciler) generateSeedImage(ctx context.Context, seedgen *seedgenv1alpha1.SeedGenerator) (nextReconcile ctrl.Result, rc error) {
 	// Wait for system stability before starting seed generation
@@ -677,56 +682,6 @@
 	}
 
 	nextReconcile = doNotRequeue()
-
-	if err := r.wipeExistingWorkspace(); err != nil {
-		rc = fmt.Errorf("failed to wipe previous workspace: %w", err)
-		setSeedGenStatusFailed(seedgen, rc.Error())
-		return
-	}
-
-	if err := r.rmPreviousImagerContainer(); err != nil {
-		rc = fmt.Errorf("failed to delete previous imager container: %w", err)
-		setSeedGenStatusFailed(seedgen, rc.Error())
-		return
-=======
-func (r *SeedGeneratorReconciler) setupWorkspace() error {
-	if err := r.wipeExistingWorkspace(); err != nil {
-		return fmt.Errorf("failed to wipe previous workspace: %w", err)
-	}
-
-	if err := r.rmPreviousImagerContainer(); err != nil {
-		return fmt.Errorf("failed to delete previous imager container: %w", err)
->>>>>>> 29ce8412
-	}
-
-	if err := os.Mkdir(common.PathOutsideChroot(utils.SeedgenWorkspacePath), 0o700); err != nil {
-		rc = fmt.Errorf("failed to create workdir: %w", err)
-		setSeedGenStatusFailed(seedgen, rc.Error())
-		return
-	}
-	return nil
-}
-
-// Generate the seed image
-func (r *SeedGeneratorReconciler) generateSeedImage(ctx context.Context, seedgen *seedgenv1alpha1.SeedGenerator) (nextReconcile ctrl.Result, rc error) {
-	// Wait for system stability before starting seed generation
-	r.Log.Info("Checking system health")
-	if err := healthcheck.HealthChecks(ctx, r.NoncachedClient, r.Log); err != nil {
-		r.Log.Info(fmt.Sprintf("health check failed: %s", err.Error()))
-		setSeedGenStatusInProgress(seedgen, fmt.Sprintf("%s: %s", msgWaitingForStable, err.Error()))
-		nextReconcile = requeueWithHealthCheckInterval()
-		return
-	}
-
-	r.Log.Info("Health check passed")
-
-	setSeedGenStatusInProgress(seedgen, "Starting seed generation")
-	if err := r.updateStatus(ctx, seedgen); err != nil {
-		r.Log.Error(err, "failed to update seedgen CR status")
-		return
-	}
-
-	nextReconcile = doNotRequeue()
 	if err := r.setupWorkspace(); err != nil {
 		rc = err
 		setSeedGenStatusFailed(seedgen, rc.Error())
@@ -833,15 +788,12 @@
 	// before that point.
 	defer r.waitForPullSecretOverride(ctx, []byte(originalPullSecretData))
 
-<<<<<<< HEAD
-=======
 	if err := r.cleanupOldRenderedMachineConfigs(ctx); err != nil {
 		rc = fmt.Errorf("failed to cleanup old machine configs, err: %w", err)
 		setSeedGenStatusFailed(seedgen, rc.Error())
 		return
 	}
 
->>>>>>> 29ce8412
 	// Final stage of initial seed generation is to delete the CR and launch the container.
 	// Update the CR status prior to its saving and deletion
 	setSeedGenStatusInProgress(seedgen, msgLaunchingImager)
